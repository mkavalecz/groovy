--- conflicted
+++ resolved
@@ -1611,155 +1611,6 @@
         return EMPTY_METHODNODE_LIST;
     }
 
-<<<<<<< HEAD
-=======
-    private List<MethodNode> findDGMMethodsByNameAndArguments(final ClassNode receiver, final String name, final ClassNode[] args, final List<MethodNode> methods) {
-        final List<MethodNode> chosen;
-        methods.addAll(findDGMMethodsForClassNode(receiver, name));
-
-        chosen = chooseBestMethod(receiver, methods, args);
-            return chosen;
-        }
-
-    /**
-     * Given a list of candidate methods, returns the one which best matches the argument types
-     *
-     * @param receiver
-     * @param methods candidate methods
-     * @param args argument types
-     * @return the list of methods which best matches the argument types. It is still possible that multiple
-     * methods match the argument types.
-     */
-    private List<MethodNode> chooseBestMethod(final ClassNode receiver, Collection<MethodNode> methods, ClassNode... args) {
-        if (methods.isEmpty()) return Collections.emptyList();
-        List<MethodNode> bestChoices = new LinkedList<MethodNode>();
-        int bestDist = Integer.MAX_VALUE;
-        for (MethodNode m : methods) {
-            // todo : corner case
-            /*
-                class B extends A {}
-
-                Animal foo(A o) {...}
-                Person foo(B i){...}
-
-                B  a = new B()
-                Person p = foo(b)
-             */
-
-            Parameter[] params = parameterizeArguments(receiver, m);
-            if (params.length == args.length) {
-                int allPMatch = allParametersAndArgumentsMatch(params, args);
-                int lastArgMatch = isVargs(params)?lastArgMatchesVarg(params, args):-1;
-                if (lastArgMatch>=0) lastArgMatch++; // ensure exact matches are preferred over vargs
-                int dist = allPMatch>=0?Math.max(allPMatch, lastArgMatch):lastArgMatch;
-                if (dist>=0 && !receiver.equals(m.getDeclaringClass())) dist+=getDistance(receiver, m.getDeclaringClass());
-                if (dist>=0 && dist<bestDist) {
-                    bestChoices.clear();
-                    bestChoices.add(m);
-                    bestDist = dist;
-                } else if (dist>=0 && dist==bestDist) {
-                    bestChoices.add(m);
-                }
-            } else if (isVargs(params)) {
-                boolean firstParamMatches = true;
-                // check first parameters
-                if (args.length > 0) {
-                    Parameter[] firstParams = new Parameter[params.length - 1];
-                    System.arraycopy(params, 0, firstParams, 0, firstParams.length);
-                    firstParamMatches = allParametersAndArgumentsMatch(firstParams, args) >= 0;
-                }
-                if (firstParamMatches) {
-                    // there are three case for vargs
-                    // (1) varg part is left out
-                    if (params.length == args.length + 1) {
-                        if (bestDist > 1) {
-                            bestChoices.clear();
-                            bestChoices.add(m);
-                            bestDist = 1;
-                        }
-                    } else {
-                        // (2) last argument is put in the vargs array
-                        //      that case is handled above already
-                        // (3) there is more than one argument for the vargs array
-                        int dist = excessArgumentsMatchesVargsParameter(params, args);
-                        if (dist >= 0 && !receiver.equals(m.getDeclaringClass())) dist++;
-                        // varargs methods must not be preferred to methods without varargs
-                        // for example :
-                        // int sum(int x) should be preferred to int sum(int x, int... y)
-                        dist++;
-                        if (params.length < args.length && dist >= 0) {
-                            if (dist >= 0 && dist < bestDist) {
-                                bestChoices.clear();
-                                bestChoices.add(m);
-                                bestDist = dist;
-                            } else if (dist >= 0 && dist == bestDist) {
-                                bestChoices.add(m);
-                            }
-                        }
-                    }
-                }
-            }
-        }
-        return bestChoices;
-    }
-
-    private int getDistance(final ClassNode receiver, final ClassNode compare) {
-        if (receiver.equals(compare)) return 0;
-        ClassNode superClass = compare.getSuperClass();
-        if (superClass ==null) return 1;
-        return 1+getDistance(receiver, superClass);
-    }
-
-    /**
-     * Given a receiver and a method node, parameterize the method arguments using
-     * available generic type information.
-     * @param receiver
-     * @param m
-     * @return
-     */
-    private Parameter[] parameterizeArguments(final ClassNode receiver, final MethodNode m) {
-        GenericsType[] redirectReceiverTypes = receiver.redirect().getGenericsTypes();
-        if (redirectReceiverTypes==null) {
-            // we must perform an additional check for methods like Collections#sort which define generics
-            // at the method level
-            redirectReceiverTypes = m.getGenericsTypes();
-        }
-        if (redirectReceiverTypes==null) return m.getParameters();
-        Parameter[] methodParameters = m.getParameters();
-        Parameter[] params = new Parameter[methodParameters.length];
-        GenericsType[] receiverParameterizedTypes = receiver.getGenericsTypes();
-        if (receiverParameterizedTypes==null) {
-            receiverParameterizedTypes = redirectReceiverTypes;
-        }
-        for (int i = 0; i < methodParameters.length; i++) {
-            Parameter methodParameter = methodParameters[i];
-            ClassNode paramType = methodParameter.getType();
-            if (paramType.isUsingGenerics()) {
-                GenericsType[] alignmentTypes = paramType.getGenericsTypes();
-                GenericsType[] genericsTypes = GenericsUtils.alignGenericTypes(redirectReceiverTypes, receiverParameterizedTypes, alignmentTypes);
-                if (genericsTypes.length==1) {
-                    ClassNode parameterizedCN;
-                    if (paramType.equals(OBJECT_TYPE)) {
-                        parameterizedCN = genericsTypes[0].getType();
-                    } else {
-                        parameterizedCN= paramType.getPlainNodeReference();
-                        parameterizedCN.setGenericsTypes(genericsTypes);
-                    }
-                    params[i] = new Parameter(
-                            parameterizedCN,
-                            methodParameter.getName()
-                    );
-                } else {
-                    params[i] = methodParameter;
-                }
-            } else {
-                params[i] = methodParameter;
-            }
-        }
-        return params;
-    }
-
->>>>>>> 673d2830
     private ClassNode getType(ASTNode exp) {
         ClassNode cn = (ClassNode) exp.getNodeMetaData(StaticTypesMarker.INFERRED_TYPE);
         if (cn != null) return cn;
